--- conflicted
+++ resolved
@@ -7,31 +7,19 @@
             <router-view />
         </div>
     </section>
-<<<<<<< HEAD
 
     <!-- The progress modal -->
-    <ProgressModal />
-=======
     <ProgressOverlay />
     <NavbarBottom />
->>>>>>> 36a1bdef
 </template>
 <script lang="ts">
 import { defineComponent } from 'vue';
 import NavbarTop from '@/components/NavbarTop.vue';
-<<<<<<< HEAD
-import ProgressModal from '@/components/ProgressModal.vue';
-
-export default defineComponent({
-    name: 'App',
-    components: { NavbarTop, ProgressModal },
-=======
-import NavbarBottom from '@/components/NavbarBottom.vue';
 import ProgressOverlay from '@/components/ProgressOverlay.vue';
 
 export default defineComponent({
     name: 'App',
-    components: { NavbarTop, NavbarBottom, ProgressOverlay },
+    components: { NavbarTop, ProgressOverlay },
     computed: {
         progressMessage(): string {
             return this.$store.getters.progressMessage;
@@ -42,6 +30,5 @@
             );
         },
     },
->>>>>>> 36a1bdef
 });
 </script>